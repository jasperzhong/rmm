--- conflicted
+++ resolved
@@ -88,11 +88,9 @@
 using resources = ::testing::Types<rmm::mr::cuda_memory_resource,
                                    rmm::mr::managed_memory_resource,
                                    rmm::mr::cnmem_memory_resource,
-<<<<<<< HEAD
+                                   rmm::mr::cnmem_managed_memory_resource,
                                    rmm::mr::sub_memory_resource>;
-=======
-                                   rmm::mr::cnmem_managed_memory_resource>;
->>>>>>> 545a2024
+
 
 TYPED_TEST_CASE(MRTest, resources);
 
@@ -343,35 +341,9 @@
   mixed_random_allocation_free(this->mr);
 }
 
-<<<<<<< HEAD
 TYPED_TEST(MRTest, MixedRandomAllocationFreeStream)
 {
   mixed_random_allocation_free(this->mr, this->stream);
-=======
-  constexpr std::size_t num_allocations{100};
-  for (std::size_t i = 0; i < num_allocations; ++i) {
-    std::size_t allocation_size = size_distribution(generator);
-    EXPECT_NO_THROW(allocations.emplace_back(
-        this->mr->allocate(allocation_size, this->stream), allocation_size));
-    EXPECT_EQ(cudaSuccess, cudaStreamSynchronize(this->stream));
-    auto new_allocation = allocations.back();
-    EXPECT_NE(nullptr, new_allocation.p);
-    EXPECT_TRUE(is_aligned(new_allocation.p));
-
-    bool const free_front{free_distribution(generator) ==
-                          free_distribution.max()};
-
-    if (free_front) {
-      auto front = allocations.front();
-      EXPECT_NO_THROW(this->mr->deallocate(front.p, front.size, this->stream));
-      allocations.pop_front();
-    }
-  }
-  // free any remaining allocations
-  for (auto a : allocations) {
-    EXPECT_NO_THROW(this->mr->deallocate(a.p, a.size, this->stream));
-    allocations.pop_front();
-  }
 }
 
 TYPED_TEST(MRTest, GetMemInfo) {
@@ -383,5 +355,4 @@
   EXPECT_NO_THROW(mem_info = this->mr->get_mem_info(0));
   EXPECT_TRUE(mem_info.first >= allocation_size);
   EXPECT_NO_THROW(this->mr->deallocate(ptr,allocation_size));
->>>>>>> 545a2024
 }