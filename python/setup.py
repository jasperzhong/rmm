--- conflicted
+++ resolved
@@ -139,54 +139,6 @@
         language="c++",
         extra_compile_args=["-std=c++17"],
     ),
-<<<<<<< HEAD
-)
-
-
-# cuda:
-extensions += cythonize(
-    [
-        Extension(
-            "*",
-            sources=["rmm/_cuda/*.pyx"],
-            include_dirs=include_dirs,
-            library_dirs=library_dirs,
-            runtime_library_dirs=[
-                cuda_lib_dir,
-                os.path.join(os.sys.prefix, "lib"),
-            ],
-            libraries=["cuda", "cudart"],
-            language="c++",
-            extra_compile_args=["-std=c++17"],
-        )
-    ],
-    nthreads=nthreads,
-    compiler_directives=dict(
-        profile=False, language_level=3, embedsignature=True,
-    ),
-)
-
-# tests:
-extensions += cythonize(
-    [
-        Extension(
-            "*",
-            sources=cython_tests,
-            include_dirs=include_dirs,
-            library_dirs=library_dirs,
-            runtime_library_dirs=[
-                cuda_lib_dir,
-                os.path.join(os.sys.prefix, "lib"),
-            ],
-            libraries=["cuda", "cudart"],
-            language="c++",
-            extra_compile_args=["-std=c++17"],
-        )
-    ],
-    nthreads=nthreads,
-    compiler_directives=dict(
-        profile=True, language_level=3, embedsignature=True, binding=True
-=======
     # cuda:
     Extension(
         "*",
@@ -214,7 +166,6 @@
         libraries=["cuda", "cudart"],
         language="c++",
         extra_compile_args=["-std=c++17"],
->>>>>>> ccd9647e
     ),
 ]
 
@@ -268,11 +219,7 @@
 
 setup(
     name="rmm",
-<<<<<<< HEAD
-    version="21.10.00",
-=======
     version=versioneer.get_version(),
->>>>>>> ccd9647e
     description="rmm - RAPIDS Memory Manager",
     url="https://github.com/rapidsai/rmm",
     author="NVIDIA Corporation",
