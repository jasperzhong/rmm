# Copyright (c) 2019, NVIDIA CORPORATION.
#
# Licensed under the Apache License, Version 2.0 (the "License");
# you may not use this file except in compliance with the License.
# You may obtain a copy of the License at
#
#     http://www.apache.org/licenses/LICENSE-2.0
#
# Unless required by applicable law or agreed to in writing, software
# distributed under the License is distributed on an "AS IS" BASIS,
# WITHOUT WARRANTIES OR CONDITIONS OF ANY KIND, either express or implied.
# See the License for the specific language governing permissions and
# limitations under the License.

# cython: profile=False
# distutils: language = c++
# cython: embedsignature = True
# cython: language_level = 3

from rmm._lib.lib cimport *
from libc.stdint cimport uintptr_t
from libc.stdlib cimport malloc, free
from libcpp.vector cimport vector


# Global options, set on initialization, freed on finalization
cdef rmmOptions_t *opts = NULL


# Utility Functions
def _get_error_msg(errcode):
    """
    Get error message for the given error code.
    """
    msg = rmmGetErrorString(<rmmError_t>errcode)
    cdef bytes py_msg = msg
    return py_msg.decode("utf-8")


def check_error(errcode):
    """
    Checks the error of a function that returns rmmError_t and raises a Python
    exception based on the error code
    """
    from rmm import RMMError

    if errcode != RMM_SUCCESS:
        msg = _get_error_msg(errcode)
        raise RMMError(errcode, msg)


cdef caller_pair _get_caller() except *:
    """
    Finds the file and line number of the caller (first caller outside this
    file)
    """
    from rmm import rmm_config
    import inspect

    # Go up stack to find first caller outside this file (more useful)
    if rmm_config.enable_logging:
        frame = inspect.currentframe().f_back
        while frame:
            filename = inspect.getfile(frame)
            # May need to tweak this to handle Cython
            if not filename.endswith("rmm.py"):
                break
            else:
                frame = frame.f_back
        line_number = frame.f_lineno
        del frame
    else:
        filename = None
        line_number = 0

    cdef const char* file = <const char*>NULL
    if filename is not None:
        filename = filename.encode()
        file = filename
    cdef unsigned int line = line_number

    return caller_pair(file, line)


# API Functions
def rmm_initialize(allocation_mode, initial_pool_size, enable_logging):
    """
    Initializes the RMM library by calling the librmm functions via Cython
    """
    global opts
    opts = <rmmOptions_t*>malloc(sizeof(rmmOptions_t))
    opts.allocation_mode = <rmmAllocationMode_t>allocation_mode
    opts.initial_pool_size = <size_t>initial_pool_size
    opts.enable_logging = <bool>enable_logging

    with nogil:
        rmm_error = rmmInitialize(
            <rmmOptions_t *>opts
        )

    check_error(rmm_error)

    return 0


def rmm_finalize():
    """
    Finalizes the RMM library by calling the librmm functions via Cython
    """
    global opts
    free(opts)
    opts = NULL

    with nogil:
        rmm_error = rmmFinalize()

    check_error(rmm_error)

    return 0


def rmm_is_initialized():
    """
    Returns True if RMM has been initialized, false otherwise by calling the
    librmm functions via Cython
    """
    global opts

    with nogil:
        result = rmmIsInitialized(
            <rmmOptions_t *>opts
        )

    return result


def rmm_csv_log():
    """
    Returns a CSV log of all events logged by RMM, if logging is enabled by
    calling the librmm functions via Cython
    """
    cdef size_t logsize = rmmLogSize()
    cdef char* buf = <char*>malloc(logsize)

    with nogil:
        rmm_error = rmmGetLog(
            <char*>buf,
            <size_t>logsize
        )

    check_error(rmm_error)

    cdef bytes py_buf = buf
    free(buf)
    return py_buf.decode("utf-8")


cdef uintptr_t c_alloc(
    size_t size, cudaStream_t stream
) except? <uintptr_t>NULL:
    """
    Allocates size bytes using the RMM memory manager by calling the librmm
    functions via Cython
    """
    cdef caller_pair tmp_caller_pair = _get_caller()
    cdef const char* file = tmp_caller_pair.first
    cdef unsigned int line = tmp_caller_pair.second

    cdef void* ptr
    with nogil:
        rmm_error = rmmAlloc(
            <void **>&ptr,
            <size_t>size,
            <cudaStream_t>stream,
            <const char*>file,
            <unsigned int>line
        )

    check_error(rmm_error)

    return <uintptr_t>ptr


def rmm_alloc(size, stream):
    """
    Allocates size bytes using the RMM memory manager by calling the librmm
    functions via Cython
    """
    cdef size_t c_size = size
    cdef cudaStream_t c_stream = <cudaStream_t><size_t>stream

    cdef uintptr_t c_addr = c_alloc(
        <size_t>c_size,
        <cudaStream_t>c_stream
    )

    return int(c_addr)


<<<<<<< HEAD
cdef uintptr_t c_realloc(
    size_t new_size, cudaStream_t stream
) except? <uintptr_t>NULL:
    """
    Reallocates new_size bytes using the RMM memory manager by calling the
    librmm functions via Cython
    """
    cdef caller_pair tmp_caller_pair = _get_caller()
    cdef const char* file = tmp_caller_pair.first
    cdef unsigned int line = tmp_caller_pair.second

    # Call RMM to reaallocate
    cdef void *ptr
    with nogil:
        rmm_error = rmmRealloc(
            <void **>&ptr,
            <size_t>new_size,
            <cudaStream_t>stream,
            <const char*>file,
            <unsigned int>line
        )

    check_error(rmm_error)

    return <uintptr_t>ptr


def rmm_realloc(new_size, stream):
    """
    Reallocates new_size bytes using the RMM memory manager by calling the
    librmm functions via Cython
    """
    cdef size_t c_new_size = new_size
    cdef cudaStream_t c_stream = <cudaStream_t><size_t>stream

    cdef uintptr_t c_addr = c_realloc(
        <size_t>c_new_size,
        <cudaStream_t>c_stream
    )

    return int(c_addr)


cdef void c_free(void *ptr, cudaStream_t stream) except *:
=======
cdef void c_free(void *ptr, cudaStream_t stream):
>>>>>>> 773f438a
    """
    Deallocates ptr, which was allocated using rmmAlloc by calling the librmm
    functions via Cython
    """
    cdef caller_pair tmp_caller_pair = _get_caller()
    cdef const char* file = tmp_caller_pair.first
    cdef unsigned int line = tmp_caller_pair.second

    # Call RMM to free
    with nogil:
        rmm_error = rmmFree(
            <void *>ptr,
            <cudaStream_t>stream,
            <const char*>file,
            <unsigned int>line
        )

    check_error(rmm_error)


def rmm_free(ptr, stream):
    """
    Deallocates ptr, which was allocated using rmmAlloc by calling the librmm
    functions via Cython
    """
    cdef void * c_ptr = <void *><uintptr_t>ptr
    cdef cudaStream_t c_stream = <cudaStream_t><size_t>stream

    c_free(
        <void *>c_ptr,
        <cudaStream_t>c_stream
    )


cdef offset_t* c_getallocationoffset(
    void *ptr, cudaStream_t stream
) except? <offset_t*>NULL:
    """
    Gets the offset of ptr from its base allocation by calling the librmm
    functions via Cython
    """
    cdef offset_t * offset = <offset_t *>malloc(sizeof(offset_t))

    with nogil:
        rmm_error = rmmGetAllocationOffset(
            <offset_t *>offset,
            <void *>ptr,
            <cudaStream_t>stream
        )

    check_error(rmm_error)

    return offset


def rmm_getallocationoffset(ptr, stream):
    """
    Gets the offset of ptr from its base allocation by calling the librmm
    functions via Cython
    """
    cdef void * c_ptr = <void *><uintptr_t>ptr
    cdef cudaStream_t c_stream = <cudaStream_t><size_t>stream

    cdef offset_t * c_offset = c_getallocationoffset(
        <void *>c_ptr,
        <cudaStream_t>c_stream
    )

    result = int(c_offset[0])
    free(c_offset)
    return result<|MERGE_RESOLUTION|>--- conflicted
+++ resolved
@@ -197,54 +197,7 @@
     return int(c_addr)
 
 
-<<<<<<< HEAD
-cdef uintptr_t c_realloc(
-    size_t new_size, cudaStream_t stream
-) except? <uintptr_t>NULL:
-    """
-    Reallocates new_size bytes using the RMM memory manager by calling the
-    librmm functions via Cython
-    """
-    cdef caller_pair tmp_caller_pair = _get_caller()
-    cdef const char* file = tmp_caller_pair.first
-    cdef unsigned int line = tmp_caller_pair.second
-
-    # Call RMM to reaallocate
-    cdef void *ptr
-    with nogil:
-        rmm_error = rmmRealloc(
-            <void **>&ptr,
-            <size_t>new_size,
-            <cudaStream_t>stream,
-            <const char*>file,
-            <unsigned int>line
-        )
-
-    check_error(rmm_error)
-
-    return <uintptr_t>ptr
-
-
-def rmm_realloc(new_size, stream):
-    """
-    Reallocates new_size bytes using the RMM memory manager by calling the
-    librmm functions via Cython
-    """
-    cdef size_t c_new_size = new_size
-    cdef cudaStream_t c_stream = <cudaStream_t><size_t>stream
-
-    cdef uintptr_t c_addr = c_realloc(
-        <size_t>c_new_size,
-        <cudaStream_t>c_stream
-    )
-
-    return int(c_addr)
-
-
 cdef void c_free(void *ptr, cudaStream_t stream) except *:
-=======
-cdef void c_free(void *ptr, cudaStream_t stream):
->>>>>>> 773f438a
     """
     Deallocates ptr, which was allocated using rmmAlloc by calling the librmm
     functions via Cython
