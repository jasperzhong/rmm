# RMM 0.5.0 (Date TBD)

## New Features

 - PR #2 Added CUDA Managed Memory allocation mode
 
## Improvements
 
 - PR #12 Enable building RMM as a submodule

 - PR #13 CMake: Added CXX11ABI option and removed Travis references

## Bug Fixes

<<<<<<< HEAD
 - PR #10 Change cnmem submodule URL to use https

=======
 - PR #15 Temporarily disable hanging AllocateTB test for managed memory.
>>>>>>> 9e0f62f9

# RMM 0.4.0 (20 Dec 2018)

## New Features

- PR #1 Spun off RMM from cuDF into its own repository.

## Improvements

- CUDF PR #472 RMM: Created centralized rmm::device_vector alias and rmm::exec_policy
- CUDF PR #465 Added templated C++ API for RMM to avoid explicit cast to `void**`
 
## Bug Fixes


RMM was initially implemented as part of cuDF, so we include the relevant changelog history below. 

# cuDF 0.3.0 (23 Nov 2018)

## New Features

 - PR #336 CSV Reader string support

## Improvements
 
 - CUDF PR #333 Add Rapids Memory Manager documentation
 - CUDF PR #321 Rapids Memory Manager adds file/line location logging and convenience macros

## Bug Fixes


# cuDF 0.2.0 and cuDF 0.1.0

These were initial releases of cuDF based on previously separate pyGDF and libGDF libraries. RMM was initially implemented as part of libGDF.
<|MERGE_RESOLUTION|>--- conflicted
+++ resolved
@@ -12,12 +12,8 @@
 
 ## Bug Fixes
 
-<<<<<<< HEAD
  - PR #10 Change cnmem submodule URL to use https
-
-=======
- - PR #15 Temporarily disable hanging AllocateTB test for managed memory.
->>>>>>> 9e0f62f9
+ - PR #15 Temporarily disable hanging AllocateTB test for managed memory
 
 # RMM 0.4.0 (20 Dec 2018)
 
