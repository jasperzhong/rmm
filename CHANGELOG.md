--- conflicted
+++ resolved
@@ -2,11 +2,8 @@
 
 ## New Features
 
-<<<<<<< HEAD
 - PR #609 Adds `polymorphic_allocator` and `stream_allocator_adaptor`
-=======
 - PR #596 Add `tracking_memory_resource_adaptor` to help catch memory leaks
->>>>>>> b1ac4459
 - PR #608 Add stream wrapper type
 
 ## Improvements
