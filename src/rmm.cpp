--- conflicted
+++ resolved
@@ -15,11 +15,7 @@
  */
 
 /**
-<<<<<<< HEAD
- * @brief Device Memory Manager implementation.
-=======
  * @brief RAPIDS Memory Manager implementation.
->>>>>>> e8c3c212
  *
  * Efficient allocation, deallocation and tracking of GPU memory.
  *
@@ -28,10 +24,7 @@
 #include "rmm/rmm.h"
 #include "rmm/detail/memory_manager.hpp"
 #include "rmm/mr/cnmem_memory_resource.hpp"
-<<<<<<< HEAD
-=======
 #include "rmm/mr/cnmem_managed_memory_resource.hpp"
->>>>>>> e8c3c212
 #include "rmm/mr/managed_memory_resource.hpp"
 #include "rmm/mr/cuda_memory_resource.hpp"
 
@@ -77,13 +70,8 @@
     }else if(rmm::Manager::useManagedMemory()){
       memory_resource = rmm::mr::detail::managed_resource();
 
-<<<<<<< HEAD
-    }else{
-        memory_resource =  rmm::mr::detail::initial_resource();
-=======
     }else if(rmm::Manager::useManagedMemory() && rmm::Manager::usePoolAllocator()){
         memory_resource =  rmm::mr::detail::managed_pool_resource(rmm::Manager::getOptions().initial_pool_size);
->>>>>>> e8c3c212
     }
     rmm::mr::set_default_resource(memory_resource);
 
