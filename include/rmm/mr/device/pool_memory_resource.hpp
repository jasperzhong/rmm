/*
 * Copyright (c) 2020, NVIDIA CORPORATION.
 *
 * Licensed under the Apache License, Version 2.0 (the "License");
 * you may not use this file except in compliance with the License.
 * You may obtain a copy of the License at
 *
 *     http://www.apache.org/licenses/LICENSE-2.0
 *
 * Unless required by applicable law or agreed to in writing, software
 * distributed under the License is distributed on an "AS IS" BASIS,
 * WITHOUT WARRANTIES OR CONDITIONS OF ANY KIND, either express or implied.
 * See the License for the specific language governing permissions and
 * limitations under the License.
 */
#pragma once

#include <rmm/detail/error.hpp>
#include <rmm/mr/device/detail/coalescing_free_list.hpp>
#include <rmm/mr/device/detail/stream_ordered_memory_resource.hpp>
#include <rmm/mr/device/device_memory_resource.hpp>

#include <cuda_runtime_api.h>

#include <algorithm>
#include <cassert>
#include <cstdint>
#include <iostream>
#include <map>
#include <mutex>
#include <numeric>
#include <set>
#include <thread>
#include <unordered_map>
#include <vector>

namespace rmm {
namespace mr {

/**
 * @brief A coalescing best-fit suballocator which uses a pool of memory allocated from
 *        an upstream memory_resource.
 *
 * Allocation (do_allocate()) and deallocation (do_deallocate()) are thread-safe. Also,
 * this class is compatible with CUDA per-thread default stream.
 *
 * @tparam UpstreamResource memory_resource to use for allocating the pool. Implements
 *                          rmm::mr::device_memory_resource interface.
 */
template <typename Upstream>
class pool_memory_resource final
  : public detail::stream_ordered_suballocator_memory_resource<detail::coalescing_free_list> {
 public:
  static constexpr size_t default_initial_size = ~0;
  static constexpr size_t default_maximum_size = ~0;
  // TODO use rmm-level def of this.
  static constexpr size_t allocation_alignment = 256;

  /**
   * @brief Construct a `pool_memory_resource` and allocate the initial
   * device memory pool using `upstream_mr`.
   *
   * @throws rmm::logic_error if `upstream_mr == nullptr`
   *
   * @param upstream_mr The memory_resource from which to allocate blocks for the pool.
   * @param initial_pool_size Size, in bytes, of the initial pool. When
   * zero, an implementation-defined pool size is used.
   * @param maximum_pool_size Maximum size, in bytes, that the pool can grow to.
   */
  explicit pool_memory_resource(Upstream* upstream_mr,
                                std::size_t initial_pool_size = default_initial_size,
                                std::size_t maximum_pool_size = default_maximum_size)
    : upstream_mr_{upstream_mr},
      initial_pool_size_(initial_pool_size),
      maximum_pool_size_(maximum_pool_size)
  {
<<<<<<< HEAD
=======
    RMM_EXPECTS(nullptr != upstream_mr, "Unexpected null upstream pointer.");

    cudaDeviceProp props;
    int device{0};
    RMM_CUDA_TRY(cudaGetDevice(&device));
    RMM_CUDA_TRY(cudaGetDeviceProperties(&props, device));

    if (initial_pool_size == default_initial_size) { initial_pool_size = props.totalGlobalMem / 2; }

    initial_pool_size = rmm::detail::align_up(initial_pool_size, allocation_alignment);

    if (maximum_pool_size == default_maximum_size) maximum_pool_size_ = props.totalGlobalMem;

>>>>>>> ba4436b1
    // Allocate initial block and insert into free list for the legacy default stream
    initialize_pool(cudaStreamLegacy);
  }

  /**
   * @brief Destroy the `pool_memory_resource` and deallocate all memory it allocated using
   * the upstream resource.
   */
  ~pool_memory_resource() { release(); }

  pool_memory_resource()                            = delete;
  pool_memory_resource(pool_memory_resource const&) = delete;
  pool_memory_resource(pool_memory_resource&&)      = delete;
  pool_memory_resource& operator=(pool_memory_resource const&) = delete;
  pool_memory_resource& operator=(pool_memory_resource&&) = delete;

  /**
   * @brief Queries whether the resource supports use of non-null CUDA streams for
   * allocation/deallocation.
   *
   * @returns bool true.
   */
  bool supports_streams() const noexcept override { return true; }

  /**
   * @brief Query whether the resource supports the get_mem_info API.
   *
   * @return bool false
   */
  bool supports_get_mem_info() const noexcept override { return false; }

  /**
   * @brief Get the upstream memory_resource object.
   *
   * @return UpstreamResource* the upstream memory resource.
   */
  Upstream* get_upstream() const noexcept { return upstream_mr_; }

 private:
  void initialize_pool(cudaStream_t stream)
  {
    cudaDeviceProp props;
    int device{0};
    RMM_CUDA_TRY(cudaGetDevice(&device));
    RMM_CUDA_TRY(cudaGetDeviceProperties(&props, device));

    if (initial_pool_size_ == default_initial_size) {
      initial_pool_size_ = props.totalGlobalMem / 2;
    }

    initial_pool_size_ = rmm::detail::align_up(initial_pool_size_, allocation_alignment);

    if (maximum_pool_size_ == default_maximum_size) { maximum_pool_size_ = props.totalGlobalMem; }

    insert_block(block_from_upstream(initial_pool_size_, stream), stream);
  }

  /**
   * @brief Allocate space from upstream to supply the suballocation pool and return
   * a sufficiently sized block.
   *
   * @param size The minimum size to allocate
   * @param blocks The free list (ignored in this implementation)
   * @param stream The stream on which the memory is to be used.
   * @return block_type a block of at least `size` bytes
   */
  virtual block_type expand_pool(size_t size, free_list& blocks, cudaStream_t stream) override
  {
    return block_from_upstream(size, stream);
  }

  /**
   * @brief Allocate a block from upstream to expand the suballocation pool.
   *
   * Note typically the allocated size will be larger than requested, and is based on the growth
   * strategy (see `size_to_grow()`).
   *
   * @param size The minimum size to allocate
   * @param stream The stream on which the memory is to be used.
   * @return block_type The allocated block
   */
  block_type block_from_upstream(size_t size, cudaStream_t stream)
  {
    auto grow_size = size_to_grow(size);
    RMM_EXPECTS(grow_size > 0, rmm::bad_alloc, "Maximum pool size exceeded");
    void* p = upstream_mr_->allocate(grow_size, stream);
    block_type b{reinterpret_cast<char*>(p), size, true};
    upstream_blocks_.emplace_back(b);  // TODO: with C++17 use version that returns a reference
    current_pool_size_ += b.size();
    return b;
  }

  /**
   * @brief Splits block `b` if necessary to return a pointer to memory of `size` bytes.
   *
   * If the block is split, the remainder is returned to the pool.
   *
   * @param b The block to allocate from.
   * @param size The size in bytes of the requested allocation.
   * @param stream_event The stream and associated event on which the allocation will be used.
   * @return A pair comprising the allocated pointer and any unallocated remainder of the input
   * block.
   */
  virtual std::pair<void*, block_type> allocate_from_block(block_type const& b,
                                                           size_t size,
                                                           stream_event_pair stream_event) override
  {
    block_type const alloc{b.pointer(), size, b.is_head()};
    allocated_blocks_.insert(alloc);

    auto rest =
      (b.size() > size) ? block_type{b.pointer() + size, b.size() - size, false} : block_type{};
    return std::make_pair(reinterpret_cast<void*>(alloc.pointer()), rest);
  }

  /**
   * @brief Finds, frees and returns the block associated with pointer `p`.
   *
   * @param p The pointer to the memory to free.
   * @param size The size of the memory to free. Must be equal to the original allocation size.
   * @param stream The stream-event pair for the stream on which the memory was last used.
   * @return The (now freed) block associated with `p`. The caller is expected to return the block
   * to the pool.
   */
  virtual block_type free_block(void* p, size_t size) noexcept override
  {
    if (p == nullptr) return block_type{};

    auto const i = allocated_blocks_.find(static_cast<char*>(p));
    assert(i != allocated_blocks_.end());

    auto block = *i;
    assert(block.size() == rmm::detail::align_up(size, allocation_alignment));
    allocated_blocks_.erase(i);

    return block;
  }

  /**
   * @brief Given a minimum size, computes an appropriate size to grow the pool.
   *
   * Strategy is to try to grow the pool by half the difference between
   * the configured maximum pool size and the current pool size.
   *
   * @param size The size of the minimum allocation immediately needed
   * @return size_t The computed size to grow the pool.
   */
  size_t size_to_grow(size_t size) const
  {
    auto const remaining =
      rmm::detail::align_up(maximum_pool_size_ - pool_size(), allocation_alignment);
    auto const aligned_size = rmm::detail::align_up(size, allocation_alignment);
    if (aligned_size <= remaining / 2) {
      return remaining / 2;
    } else if (aligned_size <= remaining) {
      return remaining;
    } else {
      return 0;
    }
  };

  /**
   * @brief Computes the size of the current pool
   *
   * Includes allocated as well as free memory.
   *
   * @return size_t The total size of the currently allocated pool.
   */
  size_t pool_size() const noexcept { return current_pool_size_; }

  /**
   * @brief Free all memory allocated from the upstream memory_resource.
   *
   */
  void release()
  {
    lock_guard lock(get_mutex());

    for (auto b : upstream_blocks_)
      upstream_mr_->deallocate(b.pointer(), b.size());
    upstream_blocks_.clear();
    allocated_blocks_.clear();

    current_pool_size_ = 0;
  }

#ifndef NDEBUG
  /**
   * @brief Print debugging information about all blocks in the pool.
   *
   */
  void print()
  {
    lock_guard lock(get_mutex());

    std::size_t free, total;
    std::tie(free, total) = upstream_mr_->get_mem_info(0);
    std::cout << "GPU free memory: " << free << "total: " << total << "\n";

    std::cout << "upstream_blocks: " << upstream_blocks_.size() << "\n";
    std::size_t upstream_total{0};

    for (auto h : upstream_blocks_) {
      h.print();
      upstream_total += h.size();
    }
    std::cout << "total upstream: " << upstream_total << " B\n";

    std::cout << "allocated_blocks: " << allocated_blocks_.size() << "\n";
    for (auto b : allocated_blocks_) {
      b.print();
    }

    // TODO
    /*std::cout << "stream free blocks: ";
    for (auto s : stream_free_blocks_) {
      std::cout << "stream: " << s.first.stream << " event: " << s.first.event << " ";
      s.second.print();
    }*/
    std::cout << "\n";
  }
#endif  // DEBUG

  /**
   * @brief Get free and available memory for memory resource
   *
   * @throws nothing
   *
   * @param stream to execute on
   * @return std::pair contaiing free_size and total_size of memory
   */
  std::pair<size_t, size_t> do_get_mem_info(cudaStream_t stream) const override
  {
    std::size_t free_size{};
    std::size_t total_size{};
    // TODO implement this
    return std::make_pair(free_size, total_size);
  }

  size_t initial_pool_size_;
  size_t maximum_pool_size_;
  size_t current_pool_size_{0};

  Upstream* upstream_mr_;  // The "heap" to allocate the pool from

  std::set<block_type, rmm::mr::detail::compare_blocks<block_type>> allocated_blocks_;

  // blocks allocated from upstream: so they can be easily freed
  std::vector<block_type> upstream_blocks_;
};  // namespace mr

}  // namespace mr
}  // namespace rmm<|MERGE_RESOLUTION|>--- conflicted
+++ resolved
@@ -74,22 +74,8 @@
       initial_pool_size_(initial_pool_size),
       maximum_pool_size_(maximum_pool_size)
   {
-<<<<<<< HEAD
-=======
     RMM_EXPECTS(nullptr != upstream_mr, "Unexpected null upstream pointer.");
 
-    cudaDeviceProp props;
-    int device{0};
-    RMM_CUDA_TRY(cudaGetDevice(&device));
-    RMM_CUDA_TRY(cudaGetDeviceProperties(&props, device));
-
-    if (initial_pool_size == default_initial_size) { initial_pool_size = props.totalGlobalMem / 2; }
-
-    initial_pool_size = rmm::detail::align_up(initial_pool_size, allocation_alignment);
-
-    if (maximum_pool_size == default_maximum_size) maximum_pool_size_ = props.totalGlobalMem;
-
->>>>>>> ba4436b1
     // Allocate initial block and insert into free list for the legacy default stream
     initialize_pool(cudaStreamLegacy);
   }
